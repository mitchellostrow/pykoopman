--- conflicted
+++ resolved
@@ -2,12 +2,7 @@
 from ._base_ensemble import EnsembleBaseRegressor
 from ._dmd import DMDRegressor
 from ._dmdc import DMDc
-<<<<<<< HEAD
 from ._edmdc import EDMDc
-
-__all__ = ["DMDRegressor", "DMDc", "EDMDc", "EnsembleBaseRegressor"]
-=======
 from ._kdmd import KDMD
 
-__all__ = ["DMDRegressor", "DMDc", "KDMD"]
->>>>>>> ad4563da
+__all__ = ["DMDRegressor", "DMDc", "KDMD", "EDMDc", "EnsembleBaseRegressor"]