--- conflicted
+++ resolved
@@ -1,13 +1,8 @@
-<<<<<<< HEAD
-from warnings import warn
-
-import numpy as np
-=======
 from warnings import catch_warnings
 from warnings import filterwarnings
 from warnings import warn
 
->>>>>>> af55a080
+import numpy as np
 from numpy import empty
 from numpy import vstack
 from pydmd import DMD
@@ -121,17 +116,14 @@
         ]
         self.model = Pipeline(steps)
 
-<<<<<<< HEAD
-        if u is None:
-            self.model.fit(x)
-        else:
-            self.model.fit(x, u)
-=======
         action = "ignore" if self.quiet else "default"
         with catch_warnings():
             filterwarnings(action, category=UserWarning)
-            self.model.fit(x)
->>>>>>> af55a080
+            if u is None:
+              self.model.fit(x)
+            else:
+              self.model.fit(x, u)
+
 
         self.n_input_features_ = self.model.steps[0][1].n_input_features_
         self.n_output_features_ = self.model.steps[0][1].n_output_features_
@@ -165,13 +157,10 @@
         y: numpy.ndarray, shape (n_samples, n_input_features)
             Predicted state one timestep in the future.
         """
-<<<<<<< HEAD
-        check_is_fitted(self, "model")
-        return self.observables.inverse(self._step(x, u))
-=======
+
         check_is_fitted(self, "n_output_features_")
         return self.observables.inverse(self._step(x))
->>>>>>> af55a080
+
 
     def simulate(self, x0, u=None, n_steps=1):
         """
@@ -203,18 +192,7 @@
         check_is_fitted(self, "n_output_features_")
         # Could have an option to only return the end state and not all
         # intermediate states to save memory.
-<<<<<<< HEAD
-        xhat = empty((n_steps, self.n_input_features_), dtype=self.koopman_matrix.dtype)
-
-        if u is None:
-            xhat[0] = self.predict(x0)
-            for k in range(n_steps - 1):
-                xhat[k + 1] = self.predict(xhat[k])
-        else:
-            xhat[0] = self.predict(x0, u[0])
-            for k in range(n_steps - 1):
-                xhat[k + 1] = self.predict(xhat[k], u[k + 1])
-=======
+
         y = empty((n_steps, self.n_input_features_), dtype=self.koopman_matrix.dtype)
         y[0] = self.predict(x0)
 
@@ -226,15 +204,15 @@
             for k in range(n_consumed_samples, n_steps - 1):
                 y[k + 1] = self.predict(y[k - n_consumed_samples : k + 1])
         else:
-            for k in range(n_steps - 1):
-                y[k + 1] = self.predict(y[k])
->>>>>>> af55a080
+            if u is None:
+                for k in range(n_steps - 1):
+                    y[k + 1] = self.predict(y[k])
+            else:
+                for k in range(n_steps - 1):
+                    y[k + 1] = self.predict(y[k], u[k + 1])
 
         return xhat
 
-<<<<<<< HEAD
-    def _step(self, x, u=None):
-=======
     def score(self, x, y=None, cast_as_real=True, metric=r2_score, **metric_kws):
         """
         Score the model prediction for the next timestep.
@@ -323,8 +301,8 @@
         check_is_fitted(self, "n_input_features_")
         return self.observables.get_feature_names(input_features=input_features)
 
-    def _step(self, x):
->>>>>>> af55a080
+
+    def _step(self, x, u=None):
         """
         Map x one timestep forward in the space of observables.
 
@@ -342,8 +320,6 @@
         X': numpy.ndarray, shape (n_samples, self.n_output_features_)
             Observables one timestep after x.
         """
-<<<<<<< HEAD
-
         check_is_fitted(self, "model")
 
         if u is None or self.n_control_features_ == 0:
@@ -364,10 +340,6 @@
                     "Control input u was passed, but self.regressor is not DMDc"
                 )
             return self.model.predict(X=x, u=u)
-=======
-        check_is_fitted(self, "n_output_features_")
-        return self.model.predict(x)
->>>>>>> af55a080
 
     @property
     def koopman_matrix(self):
@@ -376,7 +348,7 @@
         where g denotes the observables map and X' denotes x advanced
         one timestep.
         """
-        check_is_fitted(self, "model")
+        check_is_fitted(self, "n_output_features_")
         return self.model.steps[-1][1].coef_
 
     @property
@@ -464,12 +436,7 @@
         Continuous-time Koopman eigenvalues obtained from spectral decomposition
         of the Koopman matrix
         """
-<<<<<<< HEAD
         check_is_fitted(self, "model")
         dt = self.time["dt"]
         return np.log(self.eigenvalues) / dt
-        # return self.model.steps[-1][1].eigenvalues_continuous_
-=======
-        check_is_fitted(self, "n_output_features_")
-        return self.model.steps[-1][1].coef_
->>>>>>> af55a080
+        # return self.model.steps[-1][1].eigenvalues_continuous_